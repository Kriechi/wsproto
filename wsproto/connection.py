--- conflicted
+++ resolved
@@ -216,12 +216,6 @@
             self._events.append(ConnectionClosed(CloseReason.ABNORMAL_CLOSURE))
             self._state = ConnectionState.CLOSED
             return
-<<<<<<< HEAD
-        if data is None:
-            self._state = ConnectionState.CLOSED
-            return
-=======
->>>>>>> 3a587970
 
         if self._state is ConnectionState.CONNECTING:
             event, data = self._process_upgrade(data)
