language: python
sudo: false
python:
  - "3.4"
  - "3.5"
<<<<<<< HEAD
  - "3.6"
sudo: false
=======
  - "pypy-5.3.1"
env:
  - WSACCEL=1
  - WSACCEL=0
>>>>>>> 05c5c032
install:
  - "pip install -U pip setuptools"
  - "pip install ."
  - "pip install -r test_requirements.txt"
  - "pip install flake8"
  - "pip install sphinx"
  - "pip install codecov"
  - "if [ $WSACCEL -eq 1 ]; then pip install wsaccel; fi"
before_script:
  - "flake8 --max-complexity 12 wsproto"
  - "sphinx-build -nW -b html -d docs/build/doctrees docs/source docs/build/html"
script:
  - "./.travis/run.sh"<|MERGE_RESOLUTION|>--- conflicted
+++ resolved
@@ -3,15 +3,11 @@
 python:
   - "3.4"
   - "3.5"
-<<<<<<< HEAD
   - "3.6"
 sudo: false
-=======
-  - "pypy-5.3.1"
 env:
   - WSACCEL=1
   - WSACCEL=0
->>>>>>> 05c5c032
 install:
   - "pip install -U pip setuptools"
   - "pip install ."
