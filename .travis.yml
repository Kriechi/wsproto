--- conflicted
+++ resolved
@@ -3,24 +3,8 @@
 python:
   - "3.4"
   - "3.5"
-<<<<<<< HEAD
   - "3.6"
 sudo: false
-env:
-  - WSACCEL=1
-  - WSACCEL=0
-install:
-  - "pip install -U pip setuptools"
-  - "pip install ."
-  - "pip install -r test_requirements.txt"
-  - "pip install flake8"
-  - "pip install sphinx"
-  - "pip install codecov"
-  - "if [ $WSACCEL -eq 1 ]; then pip install wsaccel; fi"
-before_script:
-  - "flake8 --max-complexity 12 wsproto"
-  - "sphinx-build -nW -b html -d docs/build/doctrees docs/source docs/build/html"
-=======
 
 env:
   - MODE=pytest
@@ -52,6 +36,5 @@
   - python: 3.5
     env: MODE=flake8
 
->>>>>>> 5cb167f9
 script:
   - "./.travis/run.sh"